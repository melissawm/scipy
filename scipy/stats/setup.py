from os.path import join
from platform import system

from numpy.distutils.misc_util import get_info


def pre_build_hook(build_ext, ext):
    from scipy._build_utils.compiler_helper import get_cxx_std_flag
    std_flag = get_cxx_std_flag(build_ext._cxx_compiler)
    if std_flag is not None:
        ext.extra_compile_args.append(std_flag)


def configuration(parent_package='', top_path=None):
    from numpy.distutils.misc_util import Configuration
    from scipy._build_utils.compiler_helper import set_cxx_flags_hook
    import numpy as np
    config = Configuration('stats', parent_package, top_path)

    config.add_data_dir('tests')

    statlib_src = [join('statlib', '*.f')]
    config.add_library('statlib', sources=statlib_src)

    # add statlib module
    config.add_extension('statlib',
                         sources=['statlib.pyf'],
                         f2py_options=['--no-wrap-functions'],
                         libraries=['statlib'],
                         depends=statlib_src)

    # add _stats module
    config.add_extension('_stats',
                         sources=['_stats.c'])

    # add mvn module
    config.add_extension('mvn',
                         sources=['mvn.pyf', 'mvndst.f'])

    # add _sobol module
    config.add_extension('_sobol',
                         sources=['_sobol.c'])
    config.add_data_files('_sobol_direction_numbers.npz')

    # add _qmc_cy module
    ext = config.add_extension('_qmc_cy',
                               sources=['_qmc_cy.cxx'])
    ext._pre_build_hook = set_cxx_flags_hook

    # add BiasedUrn module
    config.add_data_files('biasedurn.pxd')
    from _generate_pyx import isNPY_OLD  # type: ignore[import]
    NPY_OLD = isNPY_OLD()

    if NPY_OLD:
        biasedurn_libs = []
        biasedurn_libdirs = []
    else:
        biasedurn_libs = ['npyrandom', 'npymath']
        biasedurn_libdirs = [join(np.get_include(),
                                  '..', '..', 'random', 'lib')]
        biasedurn_libdirs += get_info('npymath')['library_dirs']

    ext = config.add_extension(
        'biasedurn',
        sources=[
            'biasedurn.cxx',
            'biasedurn/impls.cpp',
            'biasedurn/fnchyppr.cpp',
            'biasedurn/wnchyppr.cpp',
            'biasedurn/stoc1.cpp',
            'biasedurn/stoc3.cpp'],
        include_dirs=[np.get_include()],
        library_dirs=biasedurn_libdirs,
        libraries=biasedurn_libs,
        define_macros=[('R_BUILD', None)],
        language='c++',
        extra_compile_args=['-Wno-narrowing'] if system() == 'Darwin' else [],
        depends=['biasedurn/stocR.h'],
    )
    ext._pre_build_hook = pre_build_hook

<<<<<<< HEAD
    # add boost stats distributions
    config.add_subpackage('_boost')
=======
    # Type stubs
    config.add_data_files('*.pyi')
>>>>>>> 327dc6f9

    return config


if __name__ == '__main__':
    from numpy.distutils.core import setup

    setup(**configuration(top_path='').todict())<|MERGE_RESOLUTION|>--- conflicted
+++ resolved
@@ -80,13 +80,11 @@
     )
     ext._pre_build_hook = pre_build_hook
 
-<<<<<<< HEAD
     # add boost stats distributions
     config.add_subpackage('_boost')
-=======
+
     # Type stubs
     config.add_data_files('*.pyi')
->>>>>>> 327dc6f9
 
     return config
 
